--- conflicted
+++ resolved
@@ -1,4 +1,15 @@
-import { useMutation, useQuery, useQueryClient } from '@tanstack/react-query';
+import {
+  useMutation,
+  useQuery,
+  useQueryClient
+} from '@tanstack/react-query';
+// import { // Commented out as functions are unused due to mocking/apiService usage below
+//   getPatients,
+//   getPatientById,
+//   createPatient,
+//   updatePatient,
+//   deletePatient
+// } from './api';
 import apiService from '../../utils/apiService'; // Import the central apiService
 import auditLogService from '../../utils/auditLogService'; // Import the audit log service
 
@@ -12,20 +23,13 @@
 
 // Get patients hook (Mocked)
 export const usePatients = (currentPage, filters) => {
-<<<<<<< HEAD
   console.log("Using mock patients data in usePatients hook");
   return useQuery({
     queryKey: ['patients', currentPage, filters],
     // queryFn: () => getPatients(currentPage, filters), // Original API call
+    // queryFn: () => apiService.patients.getAll({ page: currentPage, ...filters }), // Alternative using apiService
     queryFn: () => Promise.resolve({ data: samplePatientsData, meta: { total: samplePatientsData.length, per_page: 10, current_page: currentPage } }), // Return mock data with pagination structure
     staleTime: Infinity,
-=======
-  // Combine params for the API call and query key
-  const params = { page: currentPage, ...filters };
-  return useQuery({
-    queryKey: ['patients', params], // Use combined params in query key
-    queryFn: () => apiService.patients.getAll(params), // Use apiService
->>>>>>> ae3d3df7
   });
 };
 
@@ -35,7 +39,7 @@
     queryKey: ['patient', id],
     queryFn: () => apiService.patients.getById(id), // Use apiService
     enabled: !!id,
-    ...options,
+    ...options
   });
 };
 
@@ -62,7 +66,7 @@
 
       // Call original onSuccess if provided
       options.onSuccess && options.onSuccess(data, variables, context);
-    },
+    }
   });
 };
 
@@ -76,7 +80,7 @@
       queryClient.invalidateQueries({ queryKey: ['patients'] });
       queryClient.invalidateQueries({ queryKey: ['patient'] });
       options.onSuccess && options.onSuccess();
-    },
+    }
   });
 };
 
@@ -89,6 +93,6 @@
     onSuccess: () => {
       queryClient.invalidateQueries({ queryKey: ['patients'] });
       options.onSuccess && options.onSuccess();
-    },
+    }
   });
 };