--- conflicted
+++ resolved
@@ -1,6 +1,10 @@
-import { useMutation, useQuery, useQueryClient } from '@tanstack/react-query';
 import {
-  getTasks,
+  useMutation,
+  useQuery,
+  useQueryClient
+} from '@tanstack/react-query';
+import {
+  // getTasks, // Mocked
   getTaskById,
   createTask,
   updateTask,
@@ -9,9 +13,8 @@
   handleSessionCreation,
   handleUpdateStatus,
   handleBulkSessionCreation,
-  getAssignees,
-<<<<<<< HEAD
-  getTaskablePatients
+  // getAssignees, // Mocked
+  // getTaskablePatients // Mocked
 } from './api'; // Keep imports for other hooks
 
 // --- Mock Data ---
@@ -32,24 +35,13 @@
 // --- End Mock Data ---
 
 // Get tasks hook (Mocked)
-=======
-  getTaskablePatients,
-} from './api';
-
-// Get tasks hook
->>>>>>> ae3d3df7
 export const useTasks = (currentPage, tasksFilters, sortingDetails) => {
   console.log("Using mock tasks data");
   return useQuery({
     queryKey: ['tasks', currentPage, tasksFilters, sortingDetails],
-<<<<<<< HEAD
     // queryFn: () => getTasks(currentPage, tasksFilters, undefined, sortingDetails), // Original API call
     queryFn: () => Promise.resolve({ data: sampleTasks, meta: { total: sampleTasks.length, per_page: 10, current_page: currentPage } }), // Return mock data with pagination structure
     staleTime: Infinity,
-=======
-    queryFn: () =>
-      getTasks(currentPage, tasksFilters, undefined, sortingDetails),
->>>>>>> ae3d3df7
   });
 };
 
@@ -59,7 +51,7 @@
     queryKey: ['task', id],
     queryFn: () => getTaskById(id),
     enabled: !!id,
-    ...options,
+    ...options
   });
 };
 
@@ -72,7 +64,7 @@
     onSuccess: () => {
       queryClient.invalidateQueries({ queryKey: ['tasks'] });
       options.onSuccess && options.onSuccess();
-    },
+    }
   });
 };
 
@@ -85,7 +77,7 @@
     onSuccess: () => {
       queryClient.invalidateQueries({ queryKey: ['tasks'] });
       options.onSuccess && options.onSuccess();
-    },
+    }
   });
 };
 
@@ -98,7 +90,7 @@
     onSuccess: () => {
       queryClient.invalidateQueries({ queryKey: ['tasks'] });
       options.onSuccess && options.onSuccess();
-    },
+    }
   });
 };
 
@@ -111,7 +103,7 @@
     onSuccess: () => {
       queryClient.invalidateQueries({ queryKey: ['tasks'] });
       options.onSuccess && options.onSuccess();
-    },
+    }
   });
 };
 
@@ -125,7 +117,7 @@
       queryClient.invalidateQueries({ queryKey: ['tasks'] });
       queryClient.refetchQueries({ queryKey: ['tasks'] });
       options.onSuccess && options.onSuccess();
-    },
+    }
   });
 };
 
@@ -139,7 +131,7 @@
       queryClient.invalidateQueries({ queryKey: ['tasks'] });
       queryClient.refetchQueries({ queryKey: ['tasks'] });
       options.onSuccess && options.onSuccess();
-    },
+    }
   });
 };
 
@@ -153,7 +145,7 @@
       queryClient.invalidateQueries({ queryKey: ['tasks'] });
       queryClient.refetchQueries({ queryKey: ['tasks'] });
       options.onSuccess && options.onSuccess();
-    },
+    }
   });
 };
 
@@ -162,15 +154,10 @@
   console.log("Using mock assignees data");
   return useQuery({
     queryKey: ['assignees'],
-<<<<<<< HEAD
     // queryFn: getAssignees, // Original API call
     queryFn: () => Promise.resolve({ data: sampleAssignees }), // Return mock data
     staleTime: Infinity,
     ...options
-=======
-    queryFn: getAssignees,
-    ...options,
->>>>>>> ae3d3df7
   });
 };
 
@@ -179,14 +166,9 @@
   console.log("Using mock taskable patients data");
   return useQuery({
     queryKey: ['taskablePatients'],
-<<<<<<< HEAD
     // queryFn: getTaskablePatients, // Original API call
     queryFn: () => Promise.resolve({ data: sampleTaskablePatients }), // Return mock data
     staleTime: Infinity,
     ...options
-=======
-    queryFn: getTaskablePatients,
-    ...options,
->>>>>>> ae3d3df7
   });
 };