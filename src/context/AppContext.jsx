<<<<<<< HEAD
import React, { createContext, useState, useEffect, useContext } from "react";
// Comment out apiService import as we are mocking data
// import apiService from "../utils/apiService";
=======
import React, { createContext, useContext } from 'react';
// Removed useState, useEffect, apiService imports as they are no longer needed here
>>>>>>> ae3d3df7

// Create context
const AppContext = createContext();

<<<<<<< HEAD
// --- Mock Data ---
const samplePatients = [
  { id: 'p001', firstName: 'John', lastName: 'Smith', email: 'john.smith@example.com', status: 'Active', tags: ['vip'] },
  { id: 'p002', firstName: 'Emily', lastName: 'Davis', email: 'emily.davis@example.com', status: 'Active', tags: [] },
  { id: 'p003', firstName: 'Robert', lastName: 'Wilson', email: 'robert.wilson@example.com', status: 'Inactive', tags: ['follow-up'] },
];

const sampleSessions = [
  { id: 's001', patientId: 'p001', patientName: 'John Smith', scheduledDate: new Date(Date.now() + 86400000).toISOString(), status: 'scheduled', type: 'Follow-up', tags: [] }, // Tomorrow
  { id: 's002', patientId: 'p002', patientName: 'Emily Davis', scheduledDate: new Date().toISOString(), status: 'scheduled', type: 'Initial Consultation', tags: [] }, // Today
  { id: 's003', patientId: 'p003', patientName: 'Robert Wilson', scheduledDate: new Date(Date.now() - 86400000).toISOString(), status: 'completed', type: 'Follow-up', tags: [] }, // Yesterday
];

const sampleOrders = [
  { id: 'o001', patientId: 'p001', orderDate: new Date().toISOString(), status: 'pending', medication: 'Ozempic', tags: [] },
  { id: 'o002', patientId: 'p002', orderDate: new Date(Date.now() - 86400000).toISOString(), status: 'shipped', medication: 'Wegovy', tags: [] },
  { id: 'o003', patientId: 'p001', orderDate: new Date(Date.now() - 172800000).toISOString(), status: 'delivered', medication: 'Ozempic', tags: [] },
];

const sampleProducts = [
  { id: 1, name: 'Ozempic Pens', description: 'Injectable medication', category: 'Weight Loss', active: true, doses: [{ id: 101, value: '0.25mg' }, { id: 102, value: '0.5mg' }, { id: 103, value: '1.0mg' }] },
  { id: 2, name: 'Wegovy Pens', description: 'Injectable medication', category: 'Weight Loss', active: true, doses: [{ id: 201, value: '1.7mg' }, { id: 202, value: '2.4mg' }] },
];

const sampleServices = [
  { id: 'svc001', name: 'Initial Consultation', description: 'First meeting with provider', price: 150, active: true },
  { id: 'svc002', name: 'Follow-up Session', description: 'Regular check-in', price: 75, active: true },
];

const sampleTags = [
  { id: 'vip', name: 'VIP', color: 'gold' },
  { id: 'follow-up', name: 'Needs Follow Up', color: 'blue' },
  { id: 'high-risk', name: 'High Risk', color: 'red' },
];

const sampleSubscriptionPlans = [
  {
    id: 1,
    name: 'Monthly Plan',
    description: 'Pay month-to-month with no commitment',
    billingFrequency: 'monthly',
    deliveryFrequency: 'monthly',
    price: 199.00,
    active: true,
    discount: 0,
    allowedProductDoses: [{ productId: 1, doseId: 102 }, { productId: 2, doseId: 201 }] // Example using new structure
  },
  {
    id: 2,
    name: '3-Month Plan',
    description: 'Quarterly billing with monthly delivery',
    billingFrequency: 'quarterly',
    deliveryFrequency: 'monthly',
    price: 179.00,
    active: true,
    discount: 10,
    allowedProductDoses: [{ productId: 1, doseId: 102 }, { productId: 2, doseId: 201 }]
  },
  {
    id: 3,
    name: '6-Month Plan',
    description: 'Semi-annual billing with monthly delivery and maximum savings',
    billingFrequency: 'biannually',
    deliveryFrequency: 'monthly',
    price: 159.00,
    active: true,
    discount: 20,
    allowedProductDoses: [{ productId: 1, doseId: 103 }, { productId: 2, doseId: 202 }]
  }
];
// --- End Mock Data ---

export const AppProvider = ({ children }) => {
  // State for core data types
  const [patients, setPatients] = useState([]);
  const [sessions, setSessions] = useState([]);
  const [orders, setOrders] = useState([]);
  const [products, setProducts] = useState([]); // Added products state
  const [services, setServices] = useState([]); // Initialize empty
  const [subscriptionPlans, setSubscriptionPlans] = useState([]); // Initialize empty
  const [tags, setTags] = useState([]); // Initialize empty

  // State for secondary data types (still using sample for now)
  const [documents, setDocuments] = useState([]); // Initialize empty - TODO: Add fetchDocuments
  const [forms, setForms] = useState([]); // Initialize empty - TODO: Add fetchForms
  const [invoices, setInvoices] = useState([]); // Initialize empty - TODO: Add fetchInvoices


  // Loading states
  const [loading, setLoading] = useState({
    global: true,
    patients: true,
    sessions: true,
    orders: true,
    products: true, // Added products loading
    services: true, // Added services loading
    plans: true, // Added plans loading
    tags: true, // Added tags loading
    pharmacies: false, // Assuming not fetched initially
    providers: false, // Assuming not fetched initially
    insurance: false, // Assuming not fetched initially
    notes: false,
    documents: true, // Added documents loading (placeholder)
    forms: true, // Added forms loading (placeholder)
    invoices: true, // Added invoices loading (placeholder)
  });

  // Error states
  const [errors, setErrors] = useState({
    patients: null,
    sessions: null,
    orders: null,
    products: null, // Added products error
    services: null, // Added services error
    plans: null, // Added plans error
    tags: null, // Added tags error
    notes: null,
    documents: null, // Added documents error (placeholder)
    forms: null, // Added forms error (placeholder)
    invoices: null, // Added invoices error (placeholder)
  });

  // --- Fetch Functions (Mocked) ---

  const fetchPatients = () => {
    console.log("Using mock patient data");
    setPatients(samplePatients);
    setLoading((prev) => ({ ...prev, patients: false }));
    setErrors((prev) => ({ ...prev, patients: null }));
  };

  const fetchSessions = () => {
    console.log("Using mock session data");
    setSessions(sampleSessions);
    setLoading((prev) => ({ ...prev, sessions: false }));
    setErrors((prev) => ({ ...prev, sessions: null }));
  };

  const fetchOrders = () => {
    console.log("Using mock order data");
    setOrders(sampleOrders);
    setLoading((prev) => ({ ...prev, orders: false }));
    setErrors((prev) => ({ ...prev, orders: null }));
  };

  const fetchProducts = () => {
    console.log("Using mock product data");
    setProducts(sampleProducts);
    setLoading((prev) => ({ ...prev, products: false }));
    setErrors((prev) => ({ ...prev, products: null }));
  };

  const fetchServices = () => {
    console.log("Using mock service data");
    setServices(sampleServices);
    setLoading((prev) => ({ ...prev, services: false }));
    setErrors((prev) => ({ ...prev, services: null }));
  };

  // Keep fetchSubscriptionPlans with fallback for now, or mock it too
  const fetchSubscriptionPlans = () => {
    console.log("Using mock subscription plan data");
    setSubscriptionPlans(sampleSubscriptionPlans);
    setLoading((prev) => ({ ...prev, plans: false }));
    setErrors((prev) => ({ ...prev, plans: null }));
    // setLoading((prev) => ({ ...prev, plans: true }));
    // setErrors((prev) => ({ ...prev, plans: null }));
    // try {
    //   // const data = await apiService.subscriptionPlans.getAll(); // Mocked out
    //   const data = []; // Simulate empty API response to force fallback
    //   if (Array.isArray(data) && data.length > 0) {
    //        console.log("Fetched plans from API:", data);
    //        setSubscriptionPlans(data);
    //    } else {
    //        console.warn("API returned no subscription plans or invalid data, using sample data.");
    //        setSubscriptionPlans(sampleSubscriptionPlans);
    //    }
    // } catch (error) {
    //   console.error("Error fetching subscription plans, using sample data:", error);
    //   setErrors((prev) => ({
    //     ...prev,
    //     plans: error.response?.data?.message || "Failed to fetch plans",
    //   }));
    //   setSubscriptionPlans(sampleSubscriptionPlans);
    // } finally {
    //    setLoading((prev) => ({ ...prev, plans: false }));
    // }
  };

  const fetchTags = () => {
    console.log("Using mock tag data");
    setTags(sampleTags);
    setLoading((prev) => ({ ...prev, tags: false }));
    setErrors((prev) => ({ ...prev, tags: null }));
  };

  // TODO: Add mock fetchDocuments, fetchForms, fetchInvoices similarly if needed

  const fetchInitialData = () => { // Removed async as fetch functions are now synchronous
    console.log("Fetching initial mock data...");
    setLoading((prev) => ({ ...prev, global: true }));

    // Call mocked fetch functions directly (no need for Promise.all)
    fetchPatients();
    fetchSessions();
    fetchOrders();
    fetchProducts();
    fetchServices();
    fetchSubscriptionPlans();
    fetchTags();
    // TODO: Call mock fetchDocuments(), fetchForms(), fetchInvoices() here

    setLoading((prev) => ({ ...prev, global: false }));
    console.log("Finished fetching initial mock data.");
  };

  // Initial data fetching
  useEffect(() => {
    fetchInitialData();
  }, []);

  // --- Helper Functions (Keep existing ones) ---
  const getPatientOrders = (patientId) => { /* ... */ };
  const getPatientSessions = (patientId) => { /* ... */ };
  const getPatientNotes = async (patientId) => { /* ... */ };
  const getPatientDocuments = (patientId) => { /* ... */ };
  const getPatientForms = (patientId) => { /* ... */ };
  const getPatientInvoices = (patientId) => { /* ... */ };
  const addPatientNote = async (patientId, note) => { /* ... */ };
  const updatePatientNote = async (patientId, noteId, updatedNote) => { /* ... */ };
  const deletePatientNote = async (patientId, noteId) => { /* ... */ };
  const updateSessionStatus = async (sessionId, newStatus) => { /* ... */ };
  const updateOrderStatus = async (orderId, newStatus) => { /* ... */ };
  const createPatient = async (patientData) => { /* ... */ };
  const updatePatient = async (patientId, patientData) => { /* ... */ };
  const deletePatient = async (patientId) => { /* ... */ };
  const updatePatientWeight = async (patientId, newWeight) => { /* ... */ };
  const addTag = async (tagName, tagColor = "gray") => { /* ... */ };
  const updateTag = async (tagId, updatedTag) => { /* ... */ };
  const deleteTag = async (tagId) => { /* ... */ };
  const getAllTags = () => { return tags; }; // Updated to return state
  const getTagById = (tagId) => { return tags.find((tag) => tag.id === tagId); }; // Updated to use state
  const addPatientTag = async (patientId, tagId) => { /* ... */ };
  const removePatientTag = async (patientId, tagId) => { /* ... */ };
  const addSessionTag = async (sessionId, tagId) => { /* ... */ };
  const removeSessionTag = async (sessionId, tagId) => { /* ... */ };
  const addOrderTag = async (orderId, tagId) => { /* ... */ };
  const removeOrderTag = async (orderId, tagId) => { /* ... */ };
  const addDocumentTag = (documentId, tagId) => { /* ... */ };
  const removeDocumentTag = (documentId, tagId) => { /* ... */ };
  const addFormTag = (formId, tagId) => { /* ... */ };
  const removeFormTag = (formId, tagId) => { /* ... */ };
  const addInvoiceTag = (invoiceId, tagId) => { /* ... */ };
  const removeInvoiceTag = (invoiceId, tagId) => { /* ... */ };
  const filterEntitiesByTag = (entityType, tagId) => { /* ... */ };
  const getServiceById = (serviceId) => { return services.find((service) => service.id === serviceId); }; // Updated to use state
  const getServicePlans = (serviceId) => { /* ... */ }; // Keep existing logic using state
  const getAllPlans = () => { return subscriptionPlans; }; // Updated to return state
  const addService = async (serviceData) => { /* ... */ };
  const updateService = async (serviceId, serviceData) => { /* ... */ };
  const deleteService = async (serviceId) => { /* ... */ };
  const addSubscriptionPlan = async (planData) => { /* ... */ };
  const updateSubscriptionPlan = async (planId, planData) => { /* ... */ };
  const deleteSubscriptionPlan = async (planId) => { /* ... */ };
  const saveInitialConsultationNote = async (patientId, consultationData) => { /* ... */ };
  const getPatientConsultationNotes = async (patientId) => { /* ... */ };

  // --- Context Provider Value ---
=======
// AppProvider now primarily serves as a placeholder or for potential future *client-side* global state.
// All server state (patients, orders, products, etc.), loading/error states,
// and data fetching/mutation logic should be handled by React Query hooks (e.g., usePatients, useCreateOrder)
// imported directly into the components that need them.
export const AppProvider = ({ children }) => {
  // --- Potentially Add Client-Side Global State Here ---
  // Example: const [uiTheme, setUiTheme] = useState('light');

  // The value provided by the context is now minimal or empty.
  // Components should rely on specific React Query hooks for data.
  const contextValue = {
    // Example: uiTheme, setUiTheme
  };

>>>>>>> ae3d3df7
  return (
    <AppContext.Provider value={contextValue}>{children}</AppContext.Provider>
  );
};

// Custom hook to use the context
export const useAppContext = () => {
  const context = useContext(AppContext);
  // The check remains useful if the context is expected to exist, even if empty.
  if (context === undefined) {
    // Changed error check to undefined, as an empty object is a valid context value
    throw new Error('useAppContext must be used within an AppProvider');
  }
  return context;
};<|MERGE_RESOLUTION|>--- conflicted
+++ resolved
@@ -1,16 +1,10 @@
-<<<<<<< HEAD
 import React, { createContext, useState, useEffect, useContext } from "react";
 // Comment out apiService import as we are mocking data
 // import apiService from "../utils/apiService";
-=======
-import React, { createContext, useContext } from 'react';
-// Removed useState, useEffect, apiService imports as they are no longer needed here
->>>>>>> ae3d3df7
 
 // Create context
 const AppContext = createContext();
 
-<<<<<<< HEAD
 // --- Mock Data ---
 const samplePatients = [
   { id: 'p001', firstName: 'John', lastName: 'Smith', email: 'john.smith@example.com', status: 'Active', tags: ['vip'] },
@@ -230,9 +224,10 @@
   // Initial data fetching
   useEffect(() => {
     fetchInitialData();
-  }, []);
-
-  // --- Helper Functions (Keep existing ones) ---
+  // eslint-disable-next-line react-hooks/exhaustive-deps
+  }, []); // Added eslint-disable to suppress warning about missing dependency, as it's intentional for mock setup
+
+  // --- Helper Functions (Keep existing ones - these might need mocking too if used) ---
   const getPatientOrders = (patientId) => { /* ... */ };
   const getPatientSessions = (patientId) => { /* ... */ };
   const getPatientNotes = async (patientId) => { /* ... */ };
@@ -279,22 +274,96 @@
   const getPatientConsultationNotes = async (patientId) => { /* ... */ };
 
   // --- Context Provider Value ---
-=======
-// AppProvider now primarily serves as a placeholder or for potential future *client-side* global state.
-// All server state (patients, orders, products, etc.), loading/error states,
-// and data fetching/mutation logic should be handled by React Query hooks (e.g., usePatients, useCreateOrder)
-// imported directly into the components that need them.
-export const AppProvider = ({ children }) => {
-  // --- Potentially Add Client-Side Global State Here ---
-  // Example: const [uiTheme, setUiTheme] = useState('light');
-
-  // The value provided by the context is now minimal or empty.
-  // Components should rely on specific React Query hooks for data.
   const contextValue = {
-    // Example: uiTheme, setUiTheme
-  };
-
->>>>>>> ae3d3df7
+    // State
+    patients,
+    sessions,
+    orders,
+    products, // Added products
+    documents,
+    forms,
+    invoices,
+    tags,
+    services,
+    subscriptionPlans,
+    loading,
+    errors,
+
+    // Data access functions
+    getPatientOrders,
+    getPatientSessions,
+    getPatientNotes,
+    getPatientDocuments,
+    getPatientForms,
+    getPatientInvoices,
+
+    // Note management functions
+    addPatientNote,
+    updatePatientNote,
+    deletePatientNote,
+
+    // Status update functions
+    updateSessionStatus,
+    updateOrderStatus,
+
+    // Patient management functions
+    createPatient,
+    updatePatient,
+    deletePatient,
+    updatePatientWeight,
+
+    // Data fetching functions (now mostly point to mock setters)
+    fetchPatients,
+    fetchSessions,
+    fetchOrders,
+    fetchProducts, // Added fetchProducts
+    fetchServices,
+    fetchSubscriptionPlans,
+    fetchTags,
+    // TODO: Add fetchDocuments, fetchForms, fetchInvoices
+
+    // Tag management functions
+    addTag,
+    updateTag,
+    deleteTag,
+    getAllTags,
+    getTagById,
+
+    // Tag assignment functions
+    addPatientTag,
+    removePatientTag,
+    addSessionTag,
+    removeSessionTag,
+    addOrderTag,
+    removeOrderTag,
+    addDocumentTag,
+    removeDocumentTag,
+    addFormTag,
+    removeFormTag,
+    addInvoiceTag,
+    removeInvoiceTag,
+
+    // Tag filtering function
+    filterEntitiesByTag,
+
+    // Service management functions
+    getServiceById,
+    getServicePlans,
+    getAllPlans, // Keep this, it now returns state
+    addService,
+    updateService,
+    deleteService,
+
+    // Subscription plan management
+    addSubscriptionPlan,
+    updateSubscriptionPlan,
+    deleteSubscriptionPlan,
+
+    // Consultation note functions
+    saveInitialConsultationNote,
+    getPatientConsultationNotes,
+  };
+
   return (
     <AppContext.Provider value={contextValue}>{children}</AppContext.Provider>
   );
@@ -303,7 +372,6 @@
 // Custom hook to use the context
 export const useAppContext = () => {
   const context = useContext(AppContext);
-  // The check remains useful if the context is expected to exist, even if empty.
   if (context === undefined) {
     // Changed error check to undefined, as an empty object is a valid context value
     throw new Error('useAppContext must be used within an AppProvider');
