--- conflicted
+++ resolved
@@ -18,7 +18,6 @@
 import { usePatients } from '../../apis/patients/hooks';
 import { useTags } from '../../apis/tags/hooks';
 import { useAppContext } from '../../context/AppContext'; // Import AppContext hook
-import { useAppContext } from '../../context/AppContext'; // Import AppContext hook
 
 const StatusBadge = ({ status }) => {
   // Ensure status is treated case-insensitively for comparison
@@ -41,7 +40,10 @@
 
 const Patients = () => {
   // Get subscription plans from context for the filter dropdown
-  const { subscriptionPlans: allSubscriptionPlans } = useAppContext();
+  // Assuming subscriptionPlans are fetched elsewhere or via another hook if needed globally
+  // If only needed here, consider fetching within this component.
+  // For now, using a placeholder or assuming it comes from a broader context setup.
+  const { subscriptionPlans: allSubscriptionPlans = [] } = useAppContext(); // Default to empty array
 
   // Filter and search state
   const [searchTerm, setSearchTerm] = useState('');
@@ -54,7 +56,6 @@
   const [currentPage, setCurrentPage] = useState(1);
 
   // --- Use React Query Hooks ---
-  // Note: The hook likely doesn't support subscriptionPlanFilter, so we'll filter client-side
   const filtersForHook = {
     search: searchTerm || undefined,
     search_by: searchTerm ? searchType : undefined,
@@ -75,7 +76,7 @@
 
   // Extract data from hook responses
   const rawPatients = patientsData?.data || []; // Get raw data from hook
-  const paginationMeta = patientsData?.meta || { count: 0, total_count: 0, total_pages: 1, current_page: 1 };
+  const paginationMeta = patientsData?.meta || { count: 0, total_count: 0, total_pages: 1, current_page: 1, per_page: 10 }; // Added default per_page
   const paginationLinks = patientsData?.links || { first: null, last: null, next: null, prev: null };
   const tags = tagsData?.data || [];
   // --- End Hook Usage ---
@@ -88,15 +89,6 @@
   });
   // --- End Client-side filtering ---
 
-  // --- Client-side filtering for Subscription Plan ---
-  const patients = rawPatients.filter(patient => {
-    if (subscriptionPlanFilter === 'all') return true;
-    if (subscriptionPlanFilter === 'none') return !patient.subscriptionPlanName;
-    return patient.subscriptionPlanName === subscriptionPlanFilter;
-  });
-  // --- End Client-side filtering ---
-
-
   // Selected patients and modals
   const [selectedPatients, setSelectedPatients] = useState([]);
   const [showBulkActions, setShowBulkActions] = useState(false);
@@ -144,7 +136,7 @@
 
   // Check if all patients are selected (adjust for client-side filtered list)
   const allSelected =
-    patients.length > 0 && // Use the client-side filtered 'patients' list
+    patients.length > 0 &&
     patients.every((patient) => selectedPatients.includes(patient.id));
 
   // Toggle select all (adjust for client-side filtered list)
@@ -152,7 +144,7 @@
     if (allSelected) {
       setSelectedPatients([]);
     } else {
-      setSelectedPatients(patients.map((patient) => patient.id)); // Use the client-side filtered 'patients' list
+      setSelectedPatients(patients.map((patient) => patient.id));
     }
   };
 
@@ -162,11 +154,10 @@
     setStatusFilter('all');
     setAffiliateFilter('all');
     setTagFilter('all');
-    setSubscriptionPlanFilter('all'); // Reset new filter
+    setSubscriptionPlanFilter('all');
     setSearchType('name');
     setCurrentPage(1);
-    // Refetch data with reset hook filters
-    fetchPatients();
+    fetchPatients(); // Refetch with default filters
   };
 
   // Handle opening the modal for editing
@@ -182,48 +173,24 @@
     setEditingPatientId(null);
   };
 
-
-  // Generate pagination controls (remains the same)
+  // Generate pagination controls
   const renderPagination = () => {
-    // ... (pagination logic remains the same) ...
      if (paginationMeta.total_pages <= 1) return null;
 
-    // Create array of pages to show
     let pages = [];
     const totalPages = paginationMeta.total_pages;
     const currentPage = paginationMeta.current_page;
 
-    // Always show first and last page, and up to 3 pages around current
     if (totalPages <= 5) {
-      // Show all pages if 5 or fewer
       pages = Array.from({ length: totalPages }, (_, i) => i + 1);
     } else {
-      // Always include first and last page
       pages.push(1);
-
-      // Add ellipsis if needed
-      if (currentPage > 3) {
-        pages.push('...');
-      }
-
-      // Add pages around current
-      for (
-        let i = Math.max(2, currentPage - 1);
-        i <= Math.min(totalPages - 1, currentPage + 1);
-        i++
-      ) {
+      if (currentPage > 3) pages.push('...');
+      for (let i = Math.max(2, currentPage - 1); i <= Math.min(totalPages - 1, currentPage + 1); i++) {
         pages.push(i);
       }
-
-      // Add ellipsis if needed
-      if (currentPage < totalPages - 2) {
-        pages.push('...');
-      }
-
-      // Add last page if not already included
-      if (totalPages > 1) {
-        pages.push(totalPages);
-      }
+      if (currentPage < totalPages - 2) pages.push('...');
+      if (totalPages > 1) pages.push(totalPages);
     }
 
     return (
@@ -232,45 +199,32 @@
           onClick={() => goToLink('prev')}
           disabled={!paginationLinks.prev}
           className={`relative inline-flex items-center px-2 py-2 rounded-l-md border border-gray-300 bg-white text-sm font-medium ${
-            paginationLinks.prev
-              ? 'text-gray-500 hover:bg-gray-50'
-              : 'text-gray-300 cursor-not-allowed'
+            paginationLinks.prev ? 'text-gray-500 hover:bg-gray-50' : 'text-gray-300 cursor-not-allowed'
           }`}
         >
           <span className="sr-only">Previous</span>
           <ChevronLeft className="h-5 w-5" />
         </button>
-
         {pages.map((page, index) =>
           page === '...' ? (
-            <span
-              key={`ellipsis-${index}`}
-              className="relative inline-flex items-center px-4 py-2 border border-gray-300 bg-white text-sm font-medium text-gray-700"
-            >
-              ...
-            </span>
+            <span key={`ellipsis-${index}`} className="relative inline-flex items-center px-4 py-2 border border-gray-300 bg-white text-sm font-medium text-gray-700">...</span>
           ) : (
             <button
               key={page}
               onClick={() => handlePageChange(page)}
               className={`relative inline-flex items-center px-4 py-2 border text-sm font-medium ${
-                currentPage === page
-                  ? 'z-10 bg-indigo-50 border-indigo-500 text-indigo-600'
-                  : 'bg-white border-gray-300 text-gray-700 hover:bg-gray-50'
+                currentPage === page ? 'z-10 bg-indigo-50 border-indigo-500 text-indigo-600' : 'bg-white border-gray-300 text-gray-700 hover:bg-gray-50'
               }`}
             >
               {page}
             </button>
           )
         )}
-
         <button
           onClick={() => goToLink('next')}
           disabled={!paginationLinks.next}
           className={`relative inline-flex items-center px-2 py-2 rounded-r-md border border-gray-300 bg-white text-sm font-medium ${
-            paginationLinks.next
-              ? 'text-gray-500 hover:bg-gray-50'
-              : 'text-gray-300 cursor-not-allowed'
+            paginationLinks.next ? 'text-gray-500 hover:bg-gray-50' : 'text-gray-300 cursor-not-allowed'
           }`}
         >
           <span className="sr-only">Next</span>
@@ -285,7 +239,7 @@
 
   return (
     <div>
-      {/* Header and Bulk Actions (remain the same) */}
+      {/* Header and Bulk Actions */}
        <div className="flex justify-between items-center mb-6">
         <h1 className="text-2xl font-bold text-gray-800">Patients</h1>
         <div className="flex space-x-3">
@@ -295,21 +249,15 @@
                 {selectedPatients.length} selected
               </span>
               <button className="text-red-600 hover:text-red-900 text-sm font-medium mx-2 flex items-center">
-                <Ban className="h-4 w-4 mr-1" />
-                Suspend
+                <Ban className="h-4 w-4 mr-1" /> Suspend
               </button>
               <button className="text-green-600 hover:text-green-900 text-sm font-medium mx-2 flex items-center">
-                <UserCheck className="h-4 w-4 mr-1" />
-                Activate
+                <UserCheck className="h-4 w-4 mr-1" /> Activate
               </button>
               <button className="text-indigo-600 hover:text-indigo-900 text-sm font-medium mx-2 flex items-center">
-                <Calendar className="h-4 w-4 mr-1" />
-                Schedule Follow-up
+                <Calendar className="h-4 w-4 mr-1" /> Schedule Follow-up
               </button>
-              <button
-                className="text-gray-400 hover:text-gray-600"
-                onClick={() => setSelectedPatients([])}
-              >
+              <button className="text-gray-400 hover:text-gray-600" onClick={() => setSelectedPatients([])}>
                 <X className="h-4 w-4" />
               </button>
             </div>
@@ -318,18 +266,14 @@
             className="px-4 py-2 bg-indigo-600 text-white rounded-md flex items-center hover:bg-indigo-700"
             onClick={() => setShowAddModal(true)}
           >
-            <Plus className="h-5 w-5 mr-2" />
-            Add Patient
+            <Plus className="h-5 w-5 mr-2" /> Add Patient
           </button>
         </div>
       </div>
 
-
       {/* Filters and Search */}
       <div className="bg-white p-4 rounded-lg shadow mb-6">
-        {/* Top row filters (Search, Search Type, Status) */}
         <div className="flex flex-col md:flex-row md:items-center space-y-4 md:space-y-0 md:space-x-4 mb-4">
-           {/* Search Input */}
            <div className="flex-1 relative">
              <div className="absolute inset-y-0 left-0 pl-3 flex items-center pointer-events-none">
                <Search className="h-5 w-5 text-gray-400" />
@@ -342,7 +286,6 @@
                onChange={(e) => setSearchTerm(e.target.value)}
              />
            </div>
-           {/* Search Type */}
            <div className="flex items-center space-x-2">
              <select
                className="block pl-3 pr-10 py-2 text-base border-gray-300 focus:outline-none focus:ring-indigo-500 focus:border-indigo-500 sm:text-sm rounded-md"
@@ -352,10 +295,9 @@
                <option value="name">Name</option>
                <option value="email">Email</option>
                <option value="phone">Phone</option>
-               <option value="order">Order #</option> {/* Keep if needed */}
+               <option value="order">Order #</option>
              </select>
            </div>
-           {/* Status Filter */}
            <div className="flex items-center space-x-2">
              <Filter className="h-5 w-5 text-gray-400" />
              <select
@@ -367,11 +309,10 @@
                <option value="active">Active</option>
                <option value="inactive">Inactive</option>
                <option value="suspended">Suspended</option>
-               <option value="blacklisted">Blacklisted</option> {/* Added Blacklisted */}
+               <option value="blacklisted">Blacklisted</option>
                <option value="pending">Pending</option>
              </select>
            </div>
-           {/* Advanced Filters Toggle */}
            <button
              className="text-indigo-600 hover:text-indigo-900 text-sm font-medium"
              onClick={() => setShowAdvancedFilters(!showAdvancedFilters)}
@@ -380,14 +321,8 @@
            </button>
          </div>
 
-
-        {/* Advanced Filters Row */}
         {showAdvancedFilters && (
           <div className="flex flex-col md:flex-row md:items-center space-y-4 md:space-y-0 md:space-x-4 pt-4 border-t border-gray-200">
-            {/* Affiliate Filter (Keep if needed) */}
-            {/* <div className="flex items-center space-x-2"> ... </div> */}
-
-            {/* Tag Filter */}
             <div className="flex items-center space-x-2">
               <span className="text-sm text-gray-500">Tag:</span>
               <select
@@ -397,14 +332,10 @@
               >
                 <option value="all">All Tags</option>
                 {tags.map((tag) => (
-                  <option key={tag.id} value={tag.id}>
-                    {tag.name}
-                  </option>
+                  <option key={tag.id} value={tag.id}>{tag.name}</option>
                 ))}
               </select>
             </div>
-
-             {/* Subscription Plan Filter */}
              <div className="flex items-center space-x-2">
                <span className="text-sm text-gray-500">Plan:</span>
                <select
@@ -414,18 +345,11 @@
                >
                  <option value="all">All Plans</option>
                  {uniquePlanNames.map((planName) => (
-                   <option key={planName} value={planName}>
-                     {planName}
-                   </option>
+                   <option key={planName} value={planName}>{planName}</option>
                  ))}
-                 <option value="none">No Plan</option> {/* Option for patients with null/no plan */}
+                 <option value="none">No Plan</option>
                </select>
              </div>
-
-            {/* Insurance Filter (Keep if needed) */}
-            {/* <div className="flex items-center space-x-2"> ... </div> */}
-
-            {/* Reset Button */}
             <div className="flex items-center space-x-2 ml-auto">
               <button
                 className="px-3 py-1 border border-gray-300 text-gray-700 rounded text-sm hover:bg-gray-50"
@@ -438,162 +362,76 @@
         )}
       </div>
 
-
       {/* Patients Table */}
       <div className="bg-white shadow overflow-hidden rounded-lg">
         <div className="overflow-x-auto">
           <table className="min-w-full divide-y divide-gray-200">
             <thead className="bg-gray-50">
               <tr>
-                {/* Checkbox Header */}
                 <th className="pl-6 py-3 text-left" scope="col">
                   <div className="flex items-center">
-                    <input
-                      type="checkbox"
-                      className="h-4 w-4 text-indigo-600 border-gray-300 rounded"
-                      checked={allSelected}
-                      onChange={toggleSelectAll}
-                    />
+                    <input type="checkbox" className="h-4 w-4 text-indigo-600 border-gray-300 rounded" checked={allSelected} onChange={toggleSelectAll} />
                   </div>
                 </th>
-                {/* Patient Header */}
-                <th className="px-6 py-3 text-left text-xs font-medium text-gray-500 uppercase tracking-wider">
-                  Patient
-                </th>
-                {/* Tags Header */}
-                <th className="px-6 py-3 text-left text-xs font-medium text-gray-500 uppercase tracking-wider">
-                  Tags
-                </th>
-                 {/* Subscription Plan Header */}
-                 <th className="px-6 py-3 text-left text-xs font-medium text-gray-500 uppercase tracking-wider">
-                   Subscription Plan
-                 </th>
-                {/* Next Appointment Header */}
-                <th className="px-6 py-3 text-left text-xs font-medium text-gray-500 uppercase tracking-wider">
-                  Next Appointment
-                </th>
-                {/* Doctor Header */}
-                <th className="px-6 py-3 text-left text-xs font-medium text-gray-500 uppercase tracking-wider">
-                  Doctor
-                </th>
-                {/* Actions Header */}
-                <th className="px-6 py-3 text-right text-xs font-medium text-gray-500 uppercase tracking-wider">
-                  Actions
-                </th>
+                <th className="px-6 py-3 text-left text-xs font-medium text-gray-500 uppercase tracking-wider">Patient</th>
+                <th className="px-6 py-3 text-left text-xs font-medium text-gray-500 uppercase tracking-wider">Tags</th>
+                <th className="px-6 py-3 text-left text-xs font-medium text-gray-500 uppercase tracking-wider">Subscription Plan</th>
+                <th className="px-6 py-3 text-left text-xs font-medium text-gray-500 uppercase tracking-wider">Next Appointment</th>
+                <th className="px-6 py-3 text-left text-xs font-medium text-gray-500 uppercase tracking-wider">Doctor</th>
+                <th className="px-6 py-3 text-right text-xs font-medium text-gray-500 uppercase tracking-wider">Actions</th>
               </tr>
             </thead>
             <tbody className="bg-white divide-y divide-gray-200">
               {loading ? (
                 <tr>
-                  <td colSpan="7" className="px-6 py-4 text-center"> {/* Updated colspan */}
-                    {/* Loading Spinner */}
-                     <div className="flex justify-center">
-                      <div className="animate-spin rounded-full h-6 w-6 border-b-2 border-indigo-500"></div>
-                    </div>
-                    <p className="mt-2 text-sm text-gray-500">
-                      Loading patients...
-                    </p>
+                  <td colSpan="7" className="px-6 py-4 text-center">
+                     <div className="flex justify-center"><div className="animate-spin rounded-full h-6 w-6 border-b-2 border-indigo-500"></div></div>
+                    <p className="mt-2 text-sm text-gray-500">Loading patients...</p>
                   </td>
                 </tr>
               ) : error ? (
                 <tr>
-                  <td
-                    colSpan="7" // Updated colspan
-                    className="px-6 py-4 text-center text-red-500"
-                  >
-                    Error loading patients: {error.message || 'Unknown error'}
-                  </td>
+                  <td colSpan="7" className="px-6 py-4 text-center text-red-500">Error loading patients: {error.message || 'Unknown error'}</td>
                 </tr>
               ) : patients.length > 0 ? (
                 patients.map((patient) => (
                   <tr key={patient.id} className="hover:bg-gray-50">
-                    {/* Checkbox Cell */}
                     <td className="pl-6 py-4 whitespace-nowrap">
-                      <input
-                        type="checkbox"
-                        className="h-4 w-4 text-indigo-600 border-gray-300 rounded"
-                        checked={selectedPatients.includes(patient.id)}
-                        onChange={() => handlePatientSelection(patient.id)}
-                      />
-                    </td>
-                    {/* Patient Cell */}
+                      <input type="checkbox" className="h-4 w-4 text-indigo-600 border-gray-300 rounded" checked={selectedPatients.includes(patient.id)} onChange={() => handlePatientSelection(patient.id)} />
+                    </td>
                     <td className="px-6 py-4 whitespace-nowrap">
                       <div className="flex items-center">
                         <div>
-<<<<<<< HEAD
-                          <div className="text-sm font-medium text-gray-900">
-                            {patient.full_name ||
-                              `${patient.firstName || ''} ${patient.lastName || ''}`}{' '}
-                            {/* Added fallback and null checks */}
-                            {patient.isAffiliate && (
-                              <AffiliateTag isAffiliate={patient.isAffiliate} />
-                            )}
-                          </div>
-                          <div className="text-sm text-gray-500">
-                            {patient.email}
-                          </div>
-                          <div className="text-sm text-gray-500">
-                            {patient.phone}
-                          </div>
-=======
-                          <Link
-                            to={`/patients/${patient.id}`}
-                            className="text-sm font-medium text-indigo-600 hover:text-indigo-900 hover:underline"
-                          >
+                          <Link to={`/patients/${patient.id}`} className="text-sm font-medium text-indigo-600 hover:text-indigo-900 hover:underline">
                             {patient.full_name || `${patient.firstName} ${patient.lastName}`}
-                            {/* Removed AffiliateTag display from here */}
                           </Link>
                           <div className="text-sm text-gray-500">{patient.email}</div>
                           <div className="text-sm text-gray-500">{patient.phone}</div>
->>>>>>> 1cc4c01d
                         </div>
                       </div>
                     </td>
-                    {/* Tags Cell */}
                     <td className="px-6 py-4 whitespace-nowrap">
                       <div className="flex flex-wrap gap-1">
                         {Array.isArray(patient.tags) && patient.tags.length > 0 ? (
-                          patient.tags.map((tagId) => { // Assuming patient.tags is array of IDs
+                          patient.tags.map((tagId) => {
                              const tag = tags.find(t => t.id === tagId);
-                             return tag ? (
-                               <span
-                                 key={tag.id}
-                                 className="px-2 py-0.5 text-xs font-medium rounded-full bg-blue-100 text-blue-800" // Default style
-                                 // TODO: Use tag.color for dynamic styling
-                               >
-                                 {tag.name}
-                               </span>
-                             ) : null;
+                             return tag ? (<span key={tag.id} className="px-2 py-0.5 text-xs font-medium rounded-full bg-blue-100 text-blue-800">{tag.name}</span>) : null;
                            })
-                        ) : (
-                          <span className="text-xs text-gray-400">No Tags</span>
-                        )}
+                        ) : (<span className="text-xs text-gray-400">No Tags</span>)}
                       </div>
                     </td>
-                     {/* Subscription Plan Cell */}
                      <td className="px-6 py-4 whitespace-nowrap text-sm text-gray-500">
-                       {patient.subscriptionPlanName || (
-                         <span className="text-xs text-gray-400">None</span>
-                       )}
+                       {patient.subscriptionPlanName || (<span className="text-xs text-gray-400">None</span>)}
                      </td>
-                    {/* Next Appointment Cell */}
                     <td className="px-6 py-4 whitespace-nowrap text-sm text-gray-500">
-                      {patient.next_session_date
-                        ? new Date(patient.next_session_date).toLocaleDateString()
-                        : 'None scheduled'}
-                    </td>
-                    {/* Doctor Cell */}
+                      {patient.next_session_date ? new Date(patient.next_session_date).toLocaleDateString() : 'None scheduled'}
+                    </td>
                     <td className="px-6 py-4 whitespace-nowrap text-sm text-gray-500">
                       {patient.doctor || 'Not assigned'}
                     </td>
-                    {/* Actions Cell */}
                     <td className="px-6 py-4 whitespace-nowrap text-right text-sm font-medium">
                       <div className="flex items-center justify-end">
-                        <button
-                           onClick={() => handleEditClick(patient)}
-                           className="text-gray-500 hover:text-indigo-600"
-                           title="Edit Patient"
-                         >
+                        <button onClick={() => handleEditClick(patient)} className="text-gray-500 hover:text-indigo-600" title="Edit Patient">
                            <Edit className="h-4 w-4" />
                          </button>
                       </div>
@@ -602,103 +440,51 @@
                 ))
               ) : (
                 <tr>
-                  <td
-                    colSpan="7" // Updated colspan
-                    className="px-6 py-4 text-center text-gray-500"
-                  >
-                    No patients found matching your criteria. {/* Updated message */}
-                  </td>
+                  <td colSpan="7" className="px-6 py-4 text-center text-gray-500">No patients found matching your criteria.</td>
                 </tr>
               )}
             </tbody>
           </table>
         </div>
 
-        {/* Pagination (remains the same) */}
+        {/* Pagination */}
          <div className="bg-white px-4 py-3 flex items-center justify-between border-t border-gray-200 sm:px-6">
           <div className="flex-1 flex justify-between sm:hidden">
             <button
-              className={`relative inline-flex items-center px-4 py-2 border border-gray-300 text-sm font-medium rounded-md text-gray-700 bg-white hover:bg-gray-50 ${
-                !paginationLinks.prev ? 'opacity-50 cursor-not-allowed' : ''
-              }`}
+              className={`relative inline-flex items-center px-4 py-2 border border-gray-300 text-sm font-medium rounded-md text-gray-700 bg-white hover:bg-gray-50 ${!paginationLinks.prev ? 'opacity-50 cursor-not-allowed' : ''}`}
               onClick={() => goToLink('prev')}
               disabled={!paginationLinks.prev}
-            >
-              Previous
-            </button>
+            >Previous</button>
             <button
-              className={`ml-3 relative inline-flex items-center px-4 py-2 border border-gray-300 text-sm font-medium rounded-md text-gray-700 bg-white hover:bg-gray-50 ${
-                !paginationLinks.next ? 'opacity-50 cursor-not-allowed' : ''
-              }`}
+              className={`ml-3 relative inline-flex items-center px-4 py-2 border border-gray-300 text-sm font-medium rounded-md text-gray-700 bg-white hover:bg-gray-50 ${!paginationLinks.next ? 'opacity-50 cursor-not-allowed' : ''}`}
               onClick={() => goToLink('next')}
               disabled={!paginationLinks.next}
-            >
-              Next
-            </button>
+            >Next</button>
           </div>
-
           <div className="hidden sm:flex-1 sm:flex sm:items-center sm:justify-between">
             <div>
               <p className="text-sm text-gray-700">
-                Showing{' '}
-                <span className="font-medium">
-<<<<<<< HEAD
-                  {paginationMeta.total
-                    ? (paginationMeta.current_page - 1) *
-                        paginationMeta.per_page +
-                      1
-                    : 0}{' '}
-                  {/* Fixed NaN issue by checking total */}
-                </span>{' '}
-                to{' '}
-                <span className="font-medium">
-                  {Math.min(
-                    paginationMeta.current_page * paginationMeta.per_page,
-                    paginationMeta.total || 0
-                  )}
-                </span>{' '}
-                {/* Added null check */}
-=======
-                  {paginationMeta.count > 0 ? ((paginationMeta.current_page - 1) * paginationMeta.per_page) + 1 : 0}
-                </span>{' '}
+                Showing <span className="font-medium">{paginationMeta.count > 0 ? ((paginationMeta.current_page - 1) * paginationMeta.per_page) + 1 : 0}</span>{' '}
                 to <span className="font-medium">{Math.min(paginationMeta.current_page * paginationMeta.per_page, paginationMeta.total_count)}</span>{' '}
->>>>>>> 1cc4c01d
-                of{' '}
-                <span className="font-medium">
-                  {paginationMeta.total || 0} {/* Added null check */}
-                </span>{' '}
-                results
+                of <span className="font-medium">{paginationMeta.total_count || 0}</span> results
               </p>
             </div>
-
-            <nav
-              className="relative z-0 inline-flex rounded-md shadow-sm -space-x-px"
-              aria-label="Pagination"
-            >
+            <nav className="relative z-0 inline-flex rounded-md shadow-sm -space-x-px" aria-label="Pagination">
               {renderPagination()}
             </nav>
           </div>
         </div>
       </div>
 
-      {/* Modals (remain the same) */}
+      {/* Modals */}
        {showAddModal && (
-        <PatientModal
-          isOpen={showAddModal}
-          onClose={handleCloseModal}
-          onSuccess={() => {
-            handleCloseModal();
-            fetchPatients(); // Use refetch from hook
-          }}
-        />
+        <PatientModal isOpen={showAddModal} onClose={handleCloseModal} onSuccess={() => { handleCloseModal(); fetchPatients(); }} />
       )}
-
        {showEditModal && editingPatientId && (
-        <PatientModal
-          isOpen={showEditModal}
-          onClose={handleCloseModal}
-          editingPatientId={editingPatientId}
-          onSuccess={() => {
-            handleCloseModal();
-            fetchPatients(); // Use refetch from hook
-          }}+        <PatientModal isOpen={showEditModal} onClose={handleCloseModal} editingPatientId={editingPatientId} onSuccess={() => { handleCloseModal(); fetchPatients(); }} />
+      )}
+    </div>
+  );
+};
+
+export default Patients;